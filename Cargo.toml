[package]
name = "cryptnote"
version = "0.0.1"
edition = "2021"
categories = ["command-line-utilities"]
keywords = ["cli", "tui", "command-line"]
readme = "README.md"
repository = "https://github.com/walker84837/cryptnote"

[profile.dev]
debug = false

[profile.release]
strip = true
lto = true
overflow-checks = true
panic = "abort"

[dependencies]
aes-gcm = "0.10.3"
anyhow = "1.0.98"
argon2 = "0.5.3"
clap = { version = "4.5.37", features = ["derive"] }
crossterm = "0.28.1"
dirs = "6.0.0"
<<<<<<< HEAD
env_logger = "0.11.8"
=======
env_logger = "0.11.7"
>>>>>>> e3f545a5
log = "0.4.26"
rand = "0.8.5"
ratatui = "0.29.0"
rpassword = "7.4.0"
serde = "1.0.219"
serde_derive = "1.0.210"
serde_json = "1.0.140"
tempfile = "3.19.1"
thiserror = "2.0.12"
toml = "0.8.22"
tui = "0.19.0"
uuid = { version = "1.16.0", features = ["v4", "fast-rng"] }<|MERGE_RESOLUTION|>--- conflicted
+++ resolved
@@ -23,11 +23,7 @@
 clap = { version = "4.5.37", features = ["derive"] }
 crossterm = "0.28.1"
 dirs = "6.0.0"
-<<<<<<< HEAD
 env_logger = "0.11.8"
-=======
-env_logger = "0.11.7"
->>>>>>> e3f545a5
 log = "0.4.26"
 rand = "0.8.5"
 ratatui = "0.29.0"
